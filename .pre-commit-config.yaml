repos:
  - repo: https://github.com/PyCQA/flake8
    rev: 3.8.3
    hooks:
      - id: flake8
  - repo: https://github.com/PyCQA/isort
    rev: 5.10.1
    hooks:
      - id: isort
  - repo: https://github.com/pre-commit/mirrors-yapf
    rev: v0.30.0
    hooks:
      - id: yapf
  - repo: https://github.com/pre-commit/pre-commit-hooks
    rev: v4.1.0
    hooks:
      - id: trailing-whitespace
      - id: check-yaml
      - id: end-of-file-fixer
      - id: requirements-txt-fixer
      - id: double-quote-string-fixer
      - id: check-merge-conflict
      - id: fix-encoding-pragma
        args: ["--remove"]
      - id: mixed-line-ending
        args: ["--fix=lf"]
  - repo: https://github.com/executablebooks/mdformat
    rev: 0.7.9
    hooks:
<<<<<<< HEAD
      - id: codespell
=======
      - id: mdformat
        args: ["--number"]
        additional_dependencies:
          - mdformat-openmmlab
          - mdformat_frontmatter
          - linkify-it-py
>>>>>>> 5c4a420b
  - repo: https://github.com/myint/docformatter
    rev: v1.3.1
    hooks:
      - id: docformatter
        args: ["--in-place", "--wrap-descriptions", "160"]<|MERGE_RESOLUTION|>--- conflicted
+++ resolved
@@ -27,16 +27,6 @@
   - repo: https://github.com/executablebooks/mdformat
     rev: 0.7.9
     hooks:
-<<<<<<< HEAD
-      - id: codespell
-=======
-      - id: mdformat
-        args: ["--number"]
-        additional_dependencies:
-          - mdformat-openmmlab
-          - mdformat_frontmatter
-          - linkify-it-py
->>>>>>> 5c4a420b
   - repo: https://github.com/myint/docformatter
     rev: v1.3.1
     hooks:
